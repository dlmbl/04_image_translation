# %% [markdown]
"""
# A Generative Modelling Approach to Image translation
---

Written by Samuel Tonks, Krull Lab, University of Birmingham, UK.<br><br>

In this part of the exercise, we will approach the same supervised image-to-image translation task as in the previous parts, but using a different model architecture. Here we will explore a generative modelling approach; a conditional Generative Adversarial Network (cGAN). <br>

In contrast to formulating the task as a regression problem where the model produces a single deterministic output, cGANs learn to map from the source domain to a target domain distribution. This learnt distribution can then be sampled from to produce virtual staining predictions that are no longer a compromise between possible solutions which can lead to improved sharpness and realism in the generated images.<br>

At a high-level a cGAN has two networks; a generator and a discriminator. The generator is a fully convolutional network that takes the source image as input and outputs the target image. The discriminator is also a fully convolutional network that takes as input the source image concatentated with a real or fake image and outputs the probabilities of whether the image is real or fake as shown in the Figure below:

![Overview of cGAN](https://github.com/Tonks684/dlmbl_material/tree/main/imgs/GAN.jpg)
<br>
The generator is trained to fool the discriminator into predicting a high probability that its generated outputs are real, and the discriminator is trained to distinguish between real and fake images. Both networks are trained using an adversarial loss in a min-max game, where the generator tries to minimize the probability of the discriminator correctly classifying its outputs as fake, and the discriminator tries to maximize this probability. It is typically trained until the discriminator can no longer determine whether or not the generated images are real or fake better than a random guess (p(0.5)).<br>

We will be exploring [Pix2PixHD GAN](https://arxiv.org/abs/1711.11585) architecture, a high-resolution extension of a traditional cGAN adapted for our recent [virtual staining works](https://ieeexplore.ieee.org/abstract/document/10230501?casa_token=NEyrUDqvFfIAAAAA:tklGisf9BEKWVjoZ6pgryKvLbF6JyurOu5Jrgoia1QQLpAMdCSlP9gMa02f3w37PvVjdiWCvFhA). Pix2PixHD GAN improves upon the traditional cGAN by using a coarse-to-fine generator, a multi-scale discrimator and additional loss terms. The "coarse-to-fine" generator is composed of two sub-networks, both ResNet architectures that operate at different scales. The first sub-network (G1) generates a low-resolution image, which is then upsampled and concatenated with the source image to produce a higher resolution image. The multi-scale discriminator is composed of 3 networks that operate at different scales, each network is trained to distinguish between real and fake images at that scale. The generator is trained to fool the discriminator at each scale. The additional loss terms include a feature matching loss, which encourages the generator to produce images that are similar to the real images at each scale. <br>
![Pix2PixGAN ](https://github.com/Tonks684/image_translation/tree/main/imgs/Pix2PixHD_1.jpg)
![Feature Matching Loss Pix2PixHD GAN](https://github.com/Tonks684/image_translation/tree/main/imgs/Pix2PixHD_2.jpg)
"""


# %% [markdown]
"""
Today, we will train a 2D image translation model using the Pix2PixHD GAN. We will use the same dataset of 301 fields of view (FOVs) of Human Embryonic Kidney (HEK) cells, each FOV has 3 channels (phase, membrane, and nuclei) as used in the previous section.<br>
"""
# %% [markdown]
"""
<div class="alert alert-warning">
This part of the exercise is organized in 3 parts.<br>

As you have already explored the data in the previous parts, we will focus on training and evaluating Pix2PixHD GAN. The parts are as follows:<br>

* **Part 1** - Define dataloaders & walk through steps to train a Pix2PixHD GAN.<br>
* **Part 2** - Load and assess a pre-trained Pix2PixGAN using tensorboard, discuss the different loss components and how new hyper-parameter configurations could impact performance.<br>
* **Part 3** - Evaluate performance of pre-trained Pix2PixGAN using pixel-level and instance-level metrics.<br>
* **Part 4** - Compare the performance of Viscy (regression-based) with Pix2PixHD GAN (generative modelling approach)<br>
* **Part 5** - BONUS: Sample different virtual staining solutions from the GAN using MC-Dropout and explore the uncertainty in the virtual stain predictions.<br>
</div>
"""
# %% [markdown]
"""
Our guesstimate is that each of the parts will take ~1 hour. A reasonable Pix2PixHD GAN can be trained in ~1.5 hours on a typical AWS node, this notebook is designed to walk you through the training steps but load a pre-trained model and tensorboard session to ensure we can complete the exercise in the time allocated. During Part 2 or 3, you're free to train your own model using the steps we outline in part 1.<br>

The focus of this part of the image_translation session is on understanding a generative modelling approach to image translation, how to train and measure training performance for Pix2PixHD GAN, exploring pixel-level and instance-level metrics for evaluating the performance of the model. In the final section we will compare and discuss the Viscy vs Pix2PixHD GAN results. There is also a bonus part 4 where you can explore the variability in the samples from Pix2PixHD's generator. <br><br>
"""
# %% [markdown]
"""
<div class="alert alert-danger">
Set your python kernel to <span style="color:black;">04_image_translation_phd</span>
</div>
"""
# %% <a [markdown]></a>
"""
# Part 1: Define dataloaders & walk through steps to train a Pix2PixHD GAN.
---------
The focus of this part of the exercise is on understanding a generative modelling approach to image translation, how to train and evaluate a cGAN, and explore some hyperparameters of the cGAN. 

Learning goals:

- Load dataset and configure dataloader.
- Configure Pix2PixHD GAN and train to predict nuclei from phase.
"""

# %% Imports and paths
from pathlib import Path
import os
import torch
import numpy as np
import pandas as pd
from tqdm import tqdm
from skimage import metrics
from tifffile import imread, imsave
import matplotlib.pyplot as plt

# Import all the necessary hyperparameters and configurations for training.
from GANs_MI2I.pix2pixHD.options.train_options import TrainOptions
from GANs_MI2I.pix2pixHD.options.test_options import TestOptions

# Import Pytorch dataloader and transforms.
from GANs_MI2I.pix2pixHD.data.data_loader_dlmbl import CreateDataLoader

# Import the model architecture.
from GANs_MI2I.pix2pixHD.models import create_model

# Import helper functions for visualization and processing.
from GANs_MI2I.pix2pixHD.util.visualizer import Visualizer
from GANs_MI2I.pix2pixHD.util import util

# Import train script.
from GANs_MI2I.pix2pixHD.train_dlmbl import train as train_model
from GANs_MI2I.pix2pixHD.test_dlmbl import inference as inference_model, sampling

# Import the function to compute segmentation scores.
from GANs_MI2I.segmentation_scores import gen_segmentation_scores
# pytorch lightning wrapper for Tensorboard.
from torch.utils.tensorboard import SummaryWriter


# Initialize the default options and parse the arguments.
opt = TrainOptions().parse()
# Set the seed for reproducibility.
util.set_seed(int(opt.seed))
# Set the experiment folder name.
opt.name = "dlmbl_vsnuclei"
# Path to store all the logs.
opt.checkpoints_dir = Path(f"~/data/04_image_translation/{opt.name}/logs/").expanduser()
output_image_folder = Path("~/data/04_image_translation/tiff_files/").expanduser()
# Initalize the tensorboard writer.
writer = SummaryWriter(log_dir=opt.checkpoints_dir)

# %% [markdown]
"""
## 1.1 Load Dataset & Configure Dataloaders.<br>
Having already downloaded and split our training, validation and test sets we now need to load the data into the model. We will use the Pytorch DataLoader class to load the data in batches. The DataLoader class is an iterator that provides a consistent way to load data in batches. We will also use the CreateDataLoader class to load the data in the correct format for the Pix2PixHD GAN.
"""
# %%
# Initialize the Dataset and Dataloaders.

## Define Dataset & Dataloader options.
dataset_opt = {}
dataset_opt["--dataroot"] = output_image_folder
dataset_opt["--data_type"] = "16"  # Data type of the images.
dataset_opt["--loadSize"] = "512"  # Size of the loaded phase image.
dataset_opt["--input_nc"] = "1"  # Number of input channels.
dataset_opt["--output_nc"] = "1"  # Number of output channels.
dataset_opt["--resize_or_crop"] = "none"  # Scaling and cropping of images at load time [resize_and_crop|crop|scale_width|scale_width_and_crop|none].
dataset_opt["--target"] = "nuclei"  # or "cyto" depending on your choice of target for virtual stain.


# Update opt with key value pairs from dataset_opt.
opt.__dict__.update(dataset_opt)

# Load Training Set for input into model
train_dataloader = CreateDataLoader(opt)
dataset_train = train_dataloader.load_data()
print(f"Total Training Images = {len(train_dataloader)}")

# Load Val Set
opt.phase = "val"
val_dataloader = CreateDataLoader(opt)
dataset_val = val_dataloader.load_data()
print(f"Total Validation Images = {len(val_dataloader)}")

# %% [markdown]
"""
## Configure Pix2PixHD GAN and train to predict nuclei from phase.
Having loaded the data into the model we can now train the Pix2PixHD GAN to predict nuclei from phase. We will use the following hyperparameters to train the model:

"""
# %%
model_opt = {}

# Define the parameters for the Generator.
model_opt["--ngf"] = "64"  # Number of filters in the generator.
model_opt["--n_downsample_global"] = "4"  # Number of downsampling layers in the generator.
model_opt["--n_blocks_global"] = "9"  # Number of residual blocks in the generator.
model_opt["--n_blocks_local"] = "3"  # Number of residual blocks in the generator.
model_opt["--n_local_enhancers"] = "1"  # Number of local enhancers in the generator.

# Define the parameters for the Discriminators.
model_opt["--num_D"] = "3"  # Number of discriminators.
model_opt["--n_layers_D"] = "3"  # Number of layers in the discriminator.
model_opt["--ndf"] = "32"  # Number of filters in the discriminator.

# Define general training parameters.
model_opt["--gpu_ids"] = "0"  # GPU ids to use.
model_opt["--norm"] = "instance"  # Normalization layer in the generator.
model_opt["--use_dropout"] = ""  # Use dropout in the generator (fixed at 0.2).
model_opt["--batchSize"] = "8"  # Batch size.

# Update opt with key value pairs from model_opt
opt.__dict__.update(model_opt)

# Initialize the model
phase2nuclei_model = create_model(opt)
# Define Optimizers for G and D
optimizer_G, optimizer_D = (
    phase2nuclei_model.module.optimizer_G,
    phase2nuclei_model.module.optimizer_D,
)
# Create a visualizer to perform image processing and visualization
visualizer = Visualizer(opt)


# Here will first start training a model from scrach however we can continue to train from a previously trained model by setting the following parameters.
opt.continue_train = False
if opt.continue_train:
    iter_path = os.path.join(opt.checkpoints_dir, opt.name, "iter.txt")
    try:
        start_epoch, epoch_iter = np.loadtxt(iter_path, delimiter=",", dtype=int)
    except:
        start_epoch, epoch_iter = 1, 0
    print("Resuming from epoch %d at iteration %d" % (start_epoch, epoch_iter))
else:
    start_epoch, epoch_iter = 1, 0

train_model(
    opt,
    phase2nuclei_model,
    visualizer,
    dataset_train,
    dataset_val,
    optimizer_G,
    optimizer_D,
    start_epoch,
    epoch_iter,
    iter_path,
    writer,
)

# %% [markdown]
"""
<div class="alert alert-info">

## A heads up of what to expect from the training...
<br>
The train_model function has been designed so you can see the different Pix2PixHD GAN loss components discussed in the first part of the exercise as well as additional performance measurements. As previously mentioned, Pix2PixHD GAN has two networks; a generator and a discriminator. The generator is trained to fool the discriminator into predicting a high probability that its generated outputs are real, and the discriminator is trained to distinguish between real and fake images. Both networks are trained using an adversarial loss in a min-max game, where the generator tries to minimize the probability of the discriminator correctly classifying its outputs as fake, and the discriminator tries to maximize this probability. It is typically trained until the discriminator can no longer determine whether or not the generated images are real or fake better than a random guess (p(0.5)). After a we have iterated through all the training data, we validate the performance of the network on the validation dataset. <br>

In light of this, we plot the discriminator probabilities of real (D_real) and fake (D_fake) images, for the training and validation datasets.<br>

Both networks are also trained using the feature matching loss (Generator_GAN_Loss_Feat), which encourages the generator to produce images that contain similar statistics to the real images at each scale. We also plot the feature matching L1 loss for the training and validation sets together to observe the performance and how the model is fitting the data.<br>

In our implementation, in addition to the Pix2PixHD GAN loss components already described we stabalize the GAN training by additing an additional least-square loss term. This term stabalizes the training of the GAN by penalizing the generator for producing images that the discriminator is very confident (high probability) are fake. This loss term is added to the generator loss and is used to train the generator to produce images that are similar to the real images.

We plot the least-square loss (Generator_Loss_GAN) for the training and validation sets together to observe the performance and how the model is fitting the data.<br>
This implementation allows for the turning on/off of the least-square loss term by setting the --no_lsgan flag to the model options. As well as the turning off of the feature matching loss term by setting the --no_ganFeat_loss flag to the model options. Something you might want to explore in the next section!<br><br>

Finally, we also plot the Peak-Signal-to-Noise-Ratio (PSNR) and the Structural Similarity Index Measure (SSIM) for the training and validation sets together to observe the performance and how the model is fitting the data.<br>

[PSNR](https://en.wikipedia.org/wiki/Peak_signal-to-noise_ratio), is a widely used metric to assess the quality of the generated image compared to the target image. Formally. it measures the ratio between the maximum possible power of a signal and the power of the corrupting noise that affects the fidelity of its representation. Essentially, PSNR provides a quantitative measurement of the quality of an image after compression or other processing such as image translation. Unlike the Pearson-Coeffecient, when measuring how much the pixel values of the virtual stain deviate from the target nuceli stain the score is sensitive to changes in brightness and contrast which is required for necessary for evaluating virtual staining. PSNR values range from 0dB to upper bounds that rarely exceed 60 dB. Extremely high PSNR values (above 50 dB) typically indicate almost negligible differences between the images.<br>


[SSIM](https://en.wikipedia.org/wiki/Structural_similarity), is a perceptual metric used to measure the similarity between two images. Unlike PSNR, which focuses on pixel-wise differences, SSIM evaluates image quality based on perceived changes in structural information, luminance, and contrast. SSIM values range from -1 to 1, where 1 indicates perfect similarity between the images. SSIM is a more robust metric than PSNR, as it takes into account the human visual system"s sensitivity to structural information and contrast. SSIM is particularly useful for evaluating the quality of image translation models, as it provides a more accurate measure of the perceptual similarity between the generated and target images.<br>

</div>
"""
# %% <a [markdown]></a>
"""
# Part 2: Load & Assess trained Pix2PixGAN using tensorboard, discuss performance of the model.
--------------------------------------------------
Learning goals:
- Understand the loss components of Pix2PixHD GAN and how they are used to train the model.
- Evaluate the fit of the model on the train and validation datasets.

In this part, we will evaluate the performance of the pre-trained model as shown in the previous part. We will begin by looking qualitatively at the model predictions, then dive into the different loss curves, as well as the SSIM and PSNR scores achieves on the validation set. We will also train another model to see if we can improve the performance of the model.

"""
# %%
translation_task = "nuclei"  # or "cyto" depending on your choice of target for virtual stain.

log_dir = f"~/data/04_image_translation/pretrained_GAN/{opt.name}/"
%reload_ext tensorboard
%tensorboard --logdir {$log_dir}

# %% [markdown]
"""
<div class="alert alert-info">

## Qualitative evaluation:
<br>
We have visualised the model output for an unseen phase contrast image and the target, nuclei stain.<br>
<br>
- What do you notice about the virtual staining predictions? Are they realistic? How does the sharpness and visual representation compare to the regression-based approach?<br>
- What do you notice about the translation of the background pixels compared the translation of the instance pixels?
</div>

<div class="alert alert-info">

## Quantitative evaluation:
<br>
- What do you notice about the probabilities (real vs fake) of the discriminators?How do the values compare during training compared to validation?<br>
- What do you notice about the feature matching L1 loss?<br>
- What do you notice about the least-square loss?<br>
- What do you notice about the PSNR and SSIM scores? Are we over or underfitting at all?<br>
</div>
"""
# %% [markdown]
"""
<div class="alert alert-success">
    
## Checkpoint 1

Congratulations! You should now have a better understanding of how a conditional generative model works! Please feel in your own time to train your own Pix2PixHD GAN model and evaluate the performance of the training of the model.

</div>
"""
# %% [markdown]
"""

# Part 3: Evaluate performance of the virtual staining on unseen data.
--------------------------------------------------
## Evaluate the performance of the model.
We now look at the same metrics of performance of the previous model. We typically evaluate the model performance on a held out test data. 

Steps:
- Define our model parameters for the pre-trained model (these are the same parameters as shown in earlier cells but copied here for clarity).
- Load the test data.

We will first load the test data using the same format as the training and validation data. We will then use the model to predict the nuclei channel from the phase image. We will then evaluate the performance of the model using the following metrics:

Pixel-level metrics:
- [Peak-Signal-to-Noise-Ratio (PSNR)](https://en.wikipedia.org/wiki/Peak_signal-to-noise_ratio).
- [Structural Similarity Index Measure (SSIM)](https://en.wikipedia.org/wiki/Structural_similarity).

Instance-level metrics:
- [F1 score](https://en.wikipedia.org/wiki/F1_score). via [Cellpose](https://cellpose.org/).
"""
# %%

opt = TestOptions().parse(save=False)
dataset_opt = {}
# Define the parameters for the dataset.
dataset_opt["--dataroot"] = output_image_folder
dataset_opt["--data_type"] = "16"  # Data type of the images.
dataset_opt["--loadSize"] = "512"  # Size of the loaded phase image.
dataset_opt["--input_nc"] = "1"  # Number of input channels.
dataset_opt["--output_nc"] = "1"  # Number of output channels.
dataset_opt["--resize_or_crop"] = "none"  # Scaling and cropping of images at load time [resize_and_crop|crop|scale_width|scale_width_and_crop|none].
dataset_opt["--target"] = translation_task  # "nuclei" or "cyto" depending on your choice of target for virtual stain.

# Update opt with key value pairs from dataset_opt.
opt.__dict__.update(dataset_opt)

# Define the model parameters for the pre-trained model.
model_opt = {}
# Define the parameters for the Generator.
model_opt["--ngf"] = "64"  # Number of filters in the generator.
model_opt["--n_downsample_global"] = "4"  # Number of downsampling layers in the generator.
model_opt["--n_blocks_global"] = "9"  # Number of residual blocks in the generator.
model_opt["--n_blocks_local"] = "3"  # Number of residual blocks in the generator.
model_opt["--n_local_enhancers"] = "1"  # Number of local enhancers in the generator.
# Define the parameters for the Discriminators.
model_opt["--num_D"] = "3"  # Number of discriminators.
model_opt["--n_layers_D"] = "3"  # Number of layers in the discriminator.
model_opt["--ndf"] = "32"  # Number of filters in the discriminator.
# Define general training parameters.
model_opt["--gpu_ids"] = "0"  # GPU ids to use.
model_opt["--norm"] = "instance"  # Normalization layer in the generator.
model_opt["--use_dropout"] = ""  # Use dropout in the generator (fixed at 0.2).
model_opt["--batchSize"] = "8"  # Batch size.
# Define loss functions.
model_opt["--no_vgg_loss"] = ""  # Turn off VGG loss
model_opt["--no_ganFeat_loss"] = ""  # Turn off feature matching loss
model_opt["--no_lsgan"] = ""  # Turn off least square loss
# Update opt with key value pairs from model_opt
opt.__dict__.update(model_opt)


# Additional Inference parameters
inference_opt = {}
opt.name = f"dlmbl_vs{translation_task}"
inference_opt["--how_many"] = "144"  # Number of images to generate.
inference_opt["--checkpoints_dir"] = f"~/data/04_image_translation/pretrained_GAN/{opt.name}/"  # Path to the model checkpoints.
inference_opt["--results_dir"] = f"~/data/04_image_translation/pretrained_GAN/{opt.name}/results/"  # Path to store the results.
inference_opt["--which_epoch"] = "latest"  # or specify the epoch number "40"
inference_opt["--phase"] = "test"
opt.__dict__.update(inference_opt)

opt.nThreads = 1  # test code only supports nThreads = 1
opt.batchSize = 1  # test code only supports batchSize = 1
opt.serial_batches = True  # no shuffle
opt.no_flip = True  # no flip
Path(opt.results_dir).mkdir(parents=True, exist_ok=True)

# Load the test data.
test_data_loader = CreateDataLoader(opt)
test_dataset = test_data_loader.load_data()
visualizer = Visualizer(opt)

# Load pre-trained model
model = create_model(opt)

# Generate & save predictions in the results directory.
inference_model(test_dataset, opt, model)

# Gather results for evaluation
virtual_stain_paths = sorted([i for i in Path(opt.results_dir).glob("**/*.tiff")])
target_stain_paths = sorted([i for i in Path(f"{output_image_folder}/{translation_task}/test/").glob("**/*.tiff")])
phase_paths = sorted([i for i in Path(f"{output_image_folder}/input/test/").glob("**/*.tiff")])
assert (len(virtual_stain_paths) == len(target_stain_paths) == len(phase_paths)
), "Number of images do not match."

# Create arrays to store the images.
virtual_stains = np.zeros((len(virtual_stain_paths), 512, 512))
target_stains = virtual_stains.copy()
phase_images = virtual_stains.copy()
# Load the images and store them in the arrays.
for index, (v_path, t_path, p_path) in tqdm(
    enumerate(zip(virtual_stain_paths, target_stain_paths, phase_paths))
):
    virtual_stain = imread(v_path)
    phase_image = imread(p_path)
    target_stain = imread(t_path)
    # Append the images to the arrays.
    phase_images[index] = phase_image
    target_stains[index] = target_stain
    virtual_stains[index] = virtual_stain

# %% [markdown] tags=[]
"""
<div class="alert alert-info">

### Task 3.1 Visualise the results of the model on the test set.

Create a matplotlib plot that visalises random samples of the phase images, target stains, and virtual stains.
</div>
"""

# %% tags=["task"]
##########################
######## TODO ########
##########################

def visualise_results():
    # Your code here
    pass


# %% tags=["solution"]

##########################
######## Solution ########
##########################


def visualise_results(
    phase_images: np.array, target_stains: np.array, virtual_stains: np.array, crop_size=None
):
    """
    Visualizes the results of the image processing algorithm.

    Args:
        phase_images (np.array): Array of phase images.
        target_stains (np.array): Array of target stain images.
        virtual_stains (np.array): Array of virtual stain images.
        crop_size (int, optional): Size of the crop. Defaults to None.
    """

    fig, axes = plt.subplots(5, 3, figsize=(15, 15))
    sample_indices = np.random.choice(len(phase_images), 5)
    if crop is not None:
        phase_images = phase_images[:,:crop_size,:crop_size]
        target_stains = target_stains[:,:crop_size,:crop_size]
        virtual_stains = virtual_stains[:,:crop_size,:crop_size]
    for i, idx in enumerate(sample_indices):
        axes[i, 0].imshow(phase_images[idx], cmap="gray")
        axes[i, 0].set_title("Phase")
        axes[i, 0].axis("off")
        axes[i, 1].imshow(
            target_stains[idx],
            cmap="gray",
            vmin=np.percentile(target_stains[idx], 1),
            vmax=np.percentile(target_stains[idx], 99),
        )
        axes[i, 1].set_title("Nuclei")
        axes[i, 1].axis("off")
        axes[i, 2].imshow(
            virtual_stains[idx],
            cmap="gray",
            vmin=np.percentile(target_stains[idx], 1),
            vmax=np.percentile(target_stains[idx], 99),
        )
        axes[i, 2].set_title("Virtual Stain")
        axes[i, 2].axis("off")
    plt.tight_layout()
    plt.show()

# %% [markdown] tags=[]
"""
<div class="alert alert-info">

### Task 3.2 Compute pixel-level metrics

Compute the pixel-level metrics for the virtual stains and target stains. The metrics include Pearson correlation, SSIM, and PSNR.
</div>
"""
# %%
test_metrics = pd.DataFrame(columns=["pearson_nuc", "SSIM_nuc", "psnr_nuc"])
# Pixel-level metrics
for i, (target_image, predicted_image) in enumerate(zip(target_stains, virtual_stains)):
    # Compute SSIM and pearson correlation.
    ssim_score = metrics.structural_similarity(
        target_image, predicted_image, data_range=1
    )
    pearson_score = np.corrcoef(target_image.flatten(), predicted_image.flatten())[0, 1]
    psnr_score = metrics.peak_signal_noise_ratio(
        target_image, predicted_image, data_range=1
    )
    test_metrics.loc[i] = {
        "pearson_nuc": pearson_score,
        "SSIM_nuc": ssim_score,
        "psnr_nuc": psnr_score,
    }

test_metrics.boxplot(
    column=["pearson_nuc", "SSIM_nuc", "psnr_nuc"],
    rot=30,
)


"""
<div class="alert alert-info">

### Task 3.3 Compute instance-level metrics

- Use Cellpose to segment the nuclei or  membrane channels of the fluorescence and virtual staining images.
- Compute the F1 score for the segmentation masks.


</div>
"""
# Run cellpose to generate masks for the virtual stains
path_to_virtual_stain = Path(opt.results_dir)
path_to_targets = Path(f"{output_image_folder}/test/")
cellpose_model = "nuclei"  # or "cyto" depending on your choice of target for virtual stain.
# Run for virtual stain
!python -m cellpose --dir $path_to_virtual_stain --pretrained_model $cellpose_model --chan 0 --save_tiff
# Run for fluorescence stain
!python -m cellpose --dir $path_to_virtual_stain --pretrained_model $cellpose_model --chan 0 --save_tiff
predicted_masks = sorted([i for i in path_to_predictions.glob("**/*_cp_masks.tif*")])
target_masks = sorted([ifor i in Path(path_to_targets).glob("**/*_cp_masks.tif*")])
assert len(predicted_masks) == len(target_masks), "Number of masks do not match."

# %% [markdown]
# Use a predefined function to compute F1 score and its component parts.

# %%
# Generate dataframe to store the outputs
results = pd.DataFrame(
    columns=[
        'Model', 'Image', 'GT_Cell_Count','Threshold', 'F1', 'IoU',
        'TP', 'FP', 'FN', 'Precision', 'Recall'
    ],
) 
# Create inputs to function
image_sets = []
for i in range(len(predicted_masks)):
    name = str(predicted_masks[i]).split("/")[-1] 
    virtual_stain_mask = imread(predicted_masks[i])
    fluorescence_mask = imread(target_masks[i])  
    image_sets.append(
        {
            "Image": name,
            "Model": "Pix2PixHD",
            "Virtual_Stain_Mask": virtal_stain_mask,
            "Fluorescence_Mask": fluorescence_mask,
        }
    )
# Compute the segmentation scores
results, _, _ = \
    gen_segmentation_scores(
        image_sets, results, final_score_output=f"~/data/04_image_translation/pretrained_GAN/{opt.name}/results/")

results.head()

# Get Mean F1 results
mean_f1 = results["F1"].mean()
std_f1 = results["F1"].std()
print(f"Mean F1 Score: {np.round(mean_f1,2)}")

plt.hist(results["F1"], bins=10)
plt.xlabel("F1 Score")
plt.ylabel("Frequency")
plt.title(f"F1 Score: Mu {mean_f1}+-{std_f1}")

# %% [markdown]
"""
<div class="alert alert-success">
    
## Checkpoint 3

Congratulations! You have trained several image translation models now!
Please document hyperparameters, snapshots of predictions on validation set, and loss curves for your models and add the final perforance in [this google doc](https://docs.google.com/document/d/1hZWSVRvt9KJEdYu7ib-vFBqAVQRYL8cWaP_vFznu7D8/edit#heading=h.n5u485pmzv2z). We"ll discuss our combined results as a group.
</div>
"""

# %% [markdown]
"""
# Part 4. Visualise Regression vs Generative Modelling Approaches
--------------------------------------------------
"""
# %% tags=["task"]
# Load Viscy Virtual Stains
viscy_results_path = "/ADD/PATH/TO/RESULTS/HERE"
viscy_stain_paths = sorted([i for i in Path(viscy_results_path).glob("**/*.tiff")])
assert len(viscy_stain_paths) == len(virtual_stain_paths), "Number of images do not match."
visy_stains = np.zeros((len(viscy_stain_paths), 512, 512))
for index, v_path in enumerate(viscy_stain_paths):
    viscy_stain = imread(v_path)
    visy_stains[index] = viscy_stain

##########################
######## TODO ########
##########################


def visualise_both_methods():
    # Your code here
    pass


# %% tags=["solution"]

##########################
######## Solution ########
##########################

def visualise_both_methods(
    phase_images: np.array, target_stains: np.array, pix2pixHD_results: np.array, viscy_results: np.array,crop_size=None
):
    fig, axes = plt.subplots(5, 5, figsize=(15, 15))
    sample_indices = np.random.choice(len(phase_images), 5)
    if crop is not None:
        phase_images = phase_images[:,:crop_size,:crop_size]
        target_stains = target_stains[:,:crop_size,:crop_size]
        pix2pixHD_results = pix2pixHD_results[:,:crop_size,:crop_size]
        viscy_results = viscy_results[:,:crop_size,:crop_size]

    for i, idx in enumerate(sample_indices):
        axes[i, 0].imshow(phase_images[idx], cmap="gray")
        axes[i, 0].set_title("Phase")
        axes[i, 0].axis("off")
        axes[i, 1].imshow(
            target_stains[idx],
            cmap="gray",
            vmin=np.percentile(target_stains[idx], 1),
            vmax=np.percentile(target_stains[idx], 99),
        )
        axes[i, 1].set_title("Nuclei")
        axes[i, 1].axis("off")
        axes[i, 2].imshow(
            virtual_stains[idx],
            cmap="gray",
            vmin=np.percentile(target_stains[idx], 1),
            vmax=np.percentile(target_stains[idx], 99),
        )
        axes[i, 2].set_title("Virtual Stain")
        axes[i, 2].axis("off")
    plt.tight_layout()
    plt.show()

# %% [markdown]
"""
# Part 5: BONUS: Sample different virtual staining solutions from the GAN using MC-Dropout and explore the uncertainty in the virtual stain predictions.
--------------------------------------------------
Steps:
- Load the pre-trained model.
- Generate multiple predictions for the same input image.
- Compute the pixel-wise variance across the predictions.
- Visualise the pixel-wise variance to explore the uncertainty in the virtual stain predictions.

"""
# %%
# Use the same model and dataloaders as before.
# Load the test data.
test_data_loader = CreateDataLoader(opt)
test_dataset = test_data_loader.load_data()
visualizer = Visualizer(opt)

# Load pre-trained model
opt.variational_inf_runs = 10 # Number of samples per phase input
opt.variation_inf_path = f"~/data/04_image_translation/pretrained_GAN/{opt.name}/results/samples/"  # Path to store the samples.
opt.dropout_variation_inf = True  # Use dropout during inference.
model = create_model(opt)
# Generate & save predictions in the variation_inf_path directory.
sampling(test_dataset, opt, model)
<<<<<<< HEAD

# Load samples
sample_paths = sorted([i for i in Path(opt.variation_inf_path).glob("**/*.tiff")])
# Plot Multiple Samples
fig, axes = plt.subplots(1, 5, figsize=(15, 15))
sample_indices = np.random.choice(len(sample_paths), 5)
for i in range(0,5):
    axes[i].imshow(imread(sample_paths[idx]), cmap="gray")
    axes[i].set_title(f"Sample {i + 1}")
    axes[i].axis("off")
# %% <a [markdown]> </a>
=======
>>>>>>> 61aee933
<|MERGE_RESOLUTION|>--- conflicted
+++ resolved
@@ -666,7 +666,6 @@
 model = create_model(opt)
 # Generate & save predictions in the variation_inf_path directory.
 sampling(test_dataset, opt, model)
-<<<<<<< HEAD
 
 # Load samples
 sample_paths = sorted([i for i in Path(opt.variation_inf_path).glob("**/*.tiff")])
@@ -677,6 +676,4 @@
     axes[i].imshow(imread(sample_paths[idx]), cmap="gray")
     axes[i].set_title(f"Sample {i + 1}")
     axes[i].axis("off")
-# %% <a [markdown]> </a>
-=======
->>>>>>> 61aee933
+# %% <a [markdown]> </a