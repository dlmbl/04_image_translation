# %% [markdown]
# # Image translation (Virtual Staining) - Part 1

# Written by Eduardo Hirata-Miyasaki, Ziwen Liu, and Shalin Mehta, CZ Biohub San Francisco.

# ## Overview

# In this exercise, we will predict fluorescence images of
# nuclei and plasma membrane markers from quantitative phase images of cells,
# i.e., we will _virtually stain_ the nuclei and plasma membrane
# visible in the phase image.
# This is an example of an image translation task.
# We will apply spatial and intensity augmentations to train robust models
# and evaluate their performance using a regression approach.

# [![HEK293T](https://raw.githubusercontent.com/mehta-lab/VisCy/main/docs/figures/svideo_1.png)](https://github.com/mehta-lab/VisCy/assets/67518483/d53a81eb-eb37-44f3-b522-8bd7bddc7755)
# (Click on image to play video)

# %% [markdown]
# ### Goals

# #### Part 1: Learn to use iohub (I/O library), VisCy dataloaders, and TensorBoard.

#   - Use a OME-Zarr dataset of 34 FOVs of adenocarcinomic human alveolar basal epithelial cells (A549),
#   each FOV has 3 channels (phase, nuclei, and cell membrane).
#   The nuclei were stained with DAPI and the cell membrane with Cellmask.
#   - Explore OME-Zarr using [iohub](https://czbiohub-sf.github.io/iohub/main/index.html)
#   and the high-content-screen (HCS) format.
#   - Use [MONAI](https://monai.io/) to implement data augmentations.

# #### Part 2: Train and evaluate the model to translate phase into fluorescence.
#   - Train a 2D UNeXt2 model to predict nuclei and membrane from phase images.
#   - Compare the performance of the trained model and a pre-trained model.
#   - Evaluate the model using pixel-level and instance-level metrics.


# Checkout [VisCy](https://github.com/mehta-lab/VisCy/tree/main/examples/demos),
# our deep learning pipeline for training and deploying computer vision models
# for image-based phenotyping including the robust virtual staining of landmark organelles.
# VisCy exploits recent advances in data and metadata formats
# ([OME-zarr](https://www.nature.com/articles/s41592-021-01326-w)) and DL frameworks,
# [PyTorch Lightning](https://lightning.ai/) and [MONAI](https://monai.io/).

# ### References

# - [Liu, Z. and Hirata-Miyasaki, E. et al. (2024) Robust Virtual Staining of Cellular Landmarks](https://www.biorxiv.org/content/10.1101/2024.05.31.596901v2.full.pdf)
# - [Guo et al. (2020) Revealing architectural order with quantitative label-free imaging and deep learning. eLife](https://elifesciences.org/articles/55502)


# %% [markdown]
# 📖 As you work through parts 2, please share the layouts of your models (output of torchview)
# and their performance with everyone via
# [this Google Doc](https://docs.google.com/document/d/1Mq-yV8FTG02xE46Mii2vzPJVYSRNdeOXkeU-EKu-irE/edit?usp=sharing). 📖
# %% [markdown]
# <div class="alert alert-info">
# The exercise is organized in 2 parts

# <ul>
# <li><b>Part 1</b> - Learn to use iohub (I/O library), VisCy dataloaders, and tensorboard.</li>
# <li><b>Part 2</b> - Train and evaluate the model to translate phase into fluorescence.</li>
# </ul>

# </div>

# %% [markdown]
# <div class="alert alert-danger">
# Set your python kernel to <span style="color:black;">06_image_translation</span>
# </div>
# %% [markdown]
# ## Part 1: Log training data to tensorboard, start training a model.
# ---------
# Learning goals:

# - Load the OME-zarr dataset and examine the channels (A549).
# - Configure and understand the data loader.
# - Log some patches to tensorboard.
# - Initialize a 2D UNeXt2 model for virtual staining of nuclei and membrane from phase.
# - Start training the model to predict nuclei and membrane from phase.

# %% Imports
import os
from glob import glob
from pathlib import Path
from typing import Tuple

import matplotlib.pyplot as plt
import numpy as np
import pandas as pd
import torch
import torchview
import torchvision
from cellpose import models
from iohub import open_ome_zarr
from iohub.reader import print_info
from lightning.pytorch import seed_everything
from lightning.pytorch.loggers import TensorBoardLogger
from natsort import natsorted
from numpy.typing import ArrayLike
from skimage import metrics  # for metrics.
# pytorch lightning wrapper for Tensorboard.
from skimage.color import label2rgb
from torch.utils.tensorboard import SummaryWriter  # for logging to tensorboard
from torchmetrics.functional import accuracy, dice, jaccard_index
from tqdm import tqdm
# HCSDataModule makes it easy to load data during training.
from viscy.data.hcs import HCSDataModule
from viscy.evaluation.evaluation_metrics import mean_average_precision
# Trainer class and UNet.
from viscy.light.engine import MixedLoss, VSUNet
from viscy.light.trainer import VSTrainer
# training augmentations
from viscy.transforms import (NormalizeSampled, RandAdjustContrastd,
                              RandAffined, RandGaussianNoised,
                              RandGaussianSmoothd, RandScaleIntensityd,
                              RandWeightedCropd)

# %%
# seed random number generators for reproducibility.
seed_everything(42, workers=True)

# Paths to data and log directory
top_dir = Path(
<<<<<<< HEAD
    "~/data"
).expanduser() # TODO: Change this to point to your data directory.
=======
    f"/{os.environ['HOME']}/data/"
)  # If this fails, make sure this to point to your data directory.
>>>>>>> dda501da

data_path = (
    top_dir / "06_image_translation/part1/training/a549_hoechst_cellmask_train_val.zarr"
)
log_dir = top_dir / "06_image_translation/part1/logs/"

if not data_path.exists():
    raise FileNotFoundError(
        f"Data not found at {data_path}. Please check the top_dir and data_path variables."
    )

# %%
# Create log directory if needed, and launch tensorboard
log_dir.mkdir(parents=True, exist_ok=True)

# %% [markdown] tags=[]
# The next cell starts tensorboard.

# <div class="alert alert-warning">
# If you launched jupyter lab from ssh terminal, add <code>--host &lt;your-server-name&gt;</code> to the tensorboard command below. <code>&lt;your-server-name&gt;</code> is the address of your compute node that ends in amazonaws.com.

# </div>

# %% Imports and paths tags=[]


# Function to find an available port
def find_free_port():
    import socket

    with socket.socket(socket.AF_INET, socket.SOCK_STREAM) as s:
        s.bind(("", 0))
        return s.getsockname()[1]


# Launch TensorBoard on the browser
def launch_tensorboard(log_dir):
    import subprocess

    port = find_free_port()
    tensorboard_cmd = f"tensorboard --logdir={log_dir} --port={port}"
    process = subprocess.Popen(tensorboard_cmd, shell=True)
    print(
        f"TensorBoard started at http://localhost:{port}. \n"
        "If you are using VSCode remote session, forward the port using the PORTS tab next to TERMINAL."
    )
    return process


# Launch tensorboard and click on the link to view the logs.
tensorboard_process = launch_tensorboard(log_dir)
# %% [markdown] tags = []
# <div class="alert alert-warning">
# If you are using VSCode and a remote server, you will need to forward the port to view the tensorboard. <br>
# Take note of the port number was assigned in the previous cell.(i.e <code> http://localhost:{port_number_assigned}</code>) <br>

# Locate the your VSCode terminal and select the <code>Ports</code> tab <br>
# <ul>
# <li>Add a new port with the <code>port_number_assigned</code>
# </ul>
# Click on the link to view the tensorboard and it should open in your browser.
# </div>


# %% [markdown]
# ## Load OME-Zarr Dataset

# There should be 34 FOVs in the dataset.

# Each FOV consists of 3 channels of 2048x2048 images,
# saved in the [High-Content Screening (HCS) layout](https://ngff.openmicroscopy.org/latest/#hcs-layout)
# specified by the Open Microscopy Environment Next Generation File Format
# (OME-NGFF).

# - The layout on the disk is: `row/col/field/pyramid_level/timepoint/channel/z/y/x.`
# - These datasets only have 1 level in the pyramid (highest resolution) which is '0'.

# %% [markdown]
# <div class="alert alert-warning">
# You can inspect the tree structure by using your terminal:
# <code> iohub info -v "path-to-ome-zarr" </code>

# <br>
# More info on the CLI:
# <code>iohub info --help </code> to see the help menu.
# </div>
# %%
# This is the python function called by `iohub info` CLI command
print_info(data_path, verbose=True)

# Open and inspect the dataset.
dataset = open_ome_zarr(data_path)

# %% [markdown]
# <div class="alert alert-info">
#
# ### Task 1.1
# Look at a couple different fields of view (FOVs) by changing the `field` variable.
# Check the cell density, the cell morphologies, and fluorescence signal.
# HINT: look at the HCS Plate format to see what are your options.
# </div>
# %%
# Use the field and pyramid_level below to visualize data.
row = 0
col = 0
field = 9  # TODO: Change this to explore data.

# NOTE: this dataset only has one level
pyaramid_level = 0

# `channel_names` is the metadata that is stored with data according to the OME-NGFF spec.
n_channels = len(dataset.channel_names)

image = dataset[f"{row}/{col}/{field}/{pyaramid_level}"].numpy()
print(f"data shape: {image.shape}, FOV: {field}, pyramid level: {pyaramid_level}")

figure, axes = plt.subplots(1, n_channels, figsize=(9, 3))

for i in range(n_channels):
    for i in range(n_channels):
        channel_image = image[0, i, 0]
        # Adjust contrast to 0.5th and 99.5th percentile of pixel values.
        p_low, p_high = np.percentile(channel_image, (0.5, 99.5))
        channel_image = np.clip(channel_image, p_low, p_high)
        axes[i].imshow(channel_image, cmap="gray")
        axes[i].axis("off")
        axes[i].set_title(dataset.channel_names[i])
plt.tight_layout()

# %% [markdown]
<<<<<<< HEAD
"""
## Explore the effects of augmentation on batch.
=======
# <div class="alert alert-info">
#
# ### Task 1.1
#
# Look at a couple different fields of view by changing the value in the cell above.
# Check the cell density, the cell morphologies, and fluorescence signal.
# </div>

# %% [markdown]
# ## Explore the effects of augmentation on batch.
>>>>>>> dda501da

# VisCy builds on top of PyTorch Lightning. PyTorch Lightning is a thin wrapper around PyTorch that allows rapid experimentation. It provides a [DataModule](https://lightning.ai/docs/pytorch/stable/data/datamodule.html) to handle loading and processing of data during training. VisCy provides a child class, `HCSDataModule` to make it intuitve to access data stored in the HCS layout.

# The dataloader in `HCSDataModule` returns a batch of samples. A `batch` is a list of dictionaries. The length of the list is equal to the batch size. Each dictionary consists of following key-value pairs.
# - `source`: the input image, a tensor of size 1*1*Y*X
# - `target`: the target image, a tensor of size 2*1*Y*X
# - `index` : the tuple of (location of field in HCS layout, time, and z-slice) of the sample.

# %% [markdown]
# <div class="alert alert-info">
#
# ### Task 1.2
# - Run the next cell to setup a logger for your augmentations.
# - Setup the `HCSDataloader()` in for training.
#   - Configure the dataloader for the `"UNeXt2_2D"`
#   - Configure the dataloader for the phase (source) to fluorescence cell nuclei and membrane (targets) regression task.
#   - Configure the dataloader for training. Hint: use the `HCSDataloader.setup()`
# - Open your tensorboard and look at the `IMAGES tab`.
#
# Note: If tensorboard is not showing images or the plots, try refreshing and using the "Images" tab.
# </div>

# %%
# Define a function to write a batch to tensorboard log.
def log_batch_tensorboard(batch, batchno, writer, card_name):
    """
    Logs a batch of images to TensorBoard.

    Args:
        batch (dict): A dictionary containing the batch of images to be logged.
        writer (SummaryWriter): A TensorBoard SummaryWriter object.
        card_name (str): The name of the card to be displayed in TensorBoard.

    Returns:
        None
    """
    batch_phase = batch["source"][:, :, 0, :, :]  # batch_size x z_size x Y x X tensor.
    batch_membrane = batch["target"][:, 1, 0, :, :].unsqueeze(
        1
    )  # batch_size x 1 x Y x X tensor.
    batch_nuclei = batch["target"][:, 0, 0, :, :].unsqueeze(
        1
    )  # batch_size x 1 x Y x X tensor.

    p1, p99 = np.percentile(batch_membrane, (0.1, 99.9))
    batch_membrane = np.clip((batch_membrane - p1) / (p99 - p1), 0, 1)

    p1, p99 = np.percentile(batch_nuclei, (0.1, 99.9))
    batch_nuclei = np.clip((batch_nuclei - p1) / (p99 - p1), 0, 1)

    p1, p99 = np.percentile(batch_phase, (0.1, 99.9))
    batch_phase = np.clip((batch_phase - p1) / (p99 - p1), 0, 1)

    [N, C, H, W] = batch_phase.shape
    interleaved_images = torch.zeros((3 * N, C, H, W), dtype=batch_phase.dtype)
    interleaved_images[0::3, :] = batch_phase
    interleaved_images[1::3, :] = batch_nuclei
    interleaved_images[2::3, :] = batch_membrane

    grid = torchvision.utils.make_grid(interleaved_images, nrow=3)

    # add the grid to tensorboard
    writer.add_image(card_name, grid, batchno)

# Define a function to visualize a batch on jupyter, in case tensorboard is finicky
def log_batch_jupyter(batch):
    """
    Logs a batch of images on jupyter using ipywidget.

    Args:
        batch (dict): A dictionary containing the batch of images to be logged.

    Returns:
        None
    """
    batch_phase = batch["source"][:, :, 0, :, :]  # batch_size x z_size x Y x X tensor.
    batch_size = batch_phase.shape[0]
    batch_membrane = batch["target"][:, 1, 0, :, :].unsqueeze(
        1
    )  # batch_size x 1 x Y x X tensor.
    batch_nuclei = batch["target"][:, 0, 0, :, :].unsqueeze(
        1
    )  # batch_size x 1 x Y x X tensor.

    p1, p99 = np.percentile(batch_membrane, (0.1, 99.9))
    batch_membrane = np.clip((batch_membrane - p1) / (p99 - p1), 0, 1)

    p1, p99 = np.percentile(batch_nuclei, (0.1, 99.9))
    batch_nuclei = np.clip((batch_nuclei - p1) / (p99 - p1), 0, 1)

    p1, p99 = np.percentile(batch_phase, (0.1, 99.9))
    batch_phase = np.clip((batch_phase - p1) / (p99 - p1), 0, 1)

    plt.figure()
    fig, axes = plt.subplots(
        batch_size, n_channels, figsize=(n_channels * 2, batch_size * 2)
    )
    [N, C, H, W] = batch_phase.shape
    for sample_id in range(batch_size):
        axes[sample_id, 0].imshow(batch_phase[sample_id, 0])
        axes[sample_id, 1].imshow(batch_nuclei[sample_id, 0])
        axes[sample_id, 2].imshow(batch_membrane[sample_id, 0])

        for i in range(n_channels):
            axes[sample_id, i].axis("off")
            axes[sample_id, i].set_title(dataset.channel_names[i])
    plt.tight_layout()
    plt.show()


# %%
# Initialize the data module.

BATCH_SIZE = 4

# 4 is a perfectly reasonable batch size
# (batch size does not have to be a power of 2)
# See: https://sebastianraschka.com/blog/2022/batch-size-2.html

# #######################
# ##### TODO ########
# #######################
# HINT: Run dataset.channel_names 
source_channel = ["TODO"]
target_channel = ["TODO", "TODO"]

# #######################
# ##### TODO ########
# #######################
data_module = HCSDataModule(
    data_path,
    z_window_size=1,
    architecture= #TODO# 2D UNeXt2 architecture
    source_channel=source_channel,
    target_channel=target_channel,
    split_ratio=0.8,
    batch_size=BATCH_SIZE,
    num_workers=8,
    yx_patch_size=(256, 256),  # larger patch size makes it easy to see augmentations.
    augmentations=[],  # Turn off augmentation for now.
    normalizations=[],  # Turn off normalization for now.
)
# #######################
# ##### TODO  ########
# #######################
# Setup the data_module to fit. HINT: data_module.setup()


# Evaluate the data module
print(
    f"Samples in training set: {len(data_module.train_dataset)}, "
    f"samples in validation set:{len(data_module.val_dataset)}"
)
train_dataloader = data_module.train_dataloader()
# Instantiate the tensorboard SummaryWriter, logs the first batch and then iterates through all the batches and logs them to tensorboard.
writer = SummaryWriter(log_dir=f"{log_dir}/view_batch")
# Draw a batch and write to tensorboard.
batch = next(iter(train_dataloader))
log_batch_tensorboard(batch, 0, writer, "augmentation/none")
writer.close()
# %% tags=["solution"]
# #######################
# ##### SOLUTION ########
# #######################

BATCH_SIZE = 4
# 4 is a perfectly reasonable batch size
# (batch size does not have to be a power of 2)
# See: https://sebastianraschka.com/blog/2022/batch-size-2.html

source_channel = ["Phase3D"]
target_channel = ["Nucl", "Mem"]

data_module = HCSDataModule(
    data_path,
    z_window_size=1,
    architecture="UNeXt2_2D",
    source_channel=source_channel,
    target_channel=target_channel,
    split_ratio=0.8,
    batch_size=BATCH_SIZE,
    num_workers=8,
    yx_patch_size=(256, 256),  # larger patch size makes it easy to see augmentations.
    augmentations=[],  # Turn off augmentation for now.
    normalizations=[],  # Turn off normalization for now.
)

# Setup the data_module to fit. HINT: data_module.setup()
data_module.setup("fit")

# Evaluate the data module
print(
    f"Samples in training set: {len(data_module.train_dataset)}, "
    f"samples in validation set:{len(data_module.val_dataset)}"
)
train_dataloader = data_module.train_dataloader()
# Instantiate the tensorboard SummaryWriter, logs the first batch and then iterates through all the batches and logs them to tensorboard.
writer = SummaryWriter(log_dir=f"{log_dir}/view_batch")
# Draw a batch and write to tensorboard.
batch = next(iter(train_dataloader))
log_batch_tensorboard(batch, 0, writer, "augmentation/none")
writer.close()
# %% [markdown]
# <div class="alert alert-warning">
# 
# ### Questions
# 1. What are the two channels in the target image?
# 2. How many samples are in the training and validation set? What determined that split?
#
# Note: If tensorboard is not showing images, try refreshing and using the "Images" tab.
# </div>

# %% [markdown]
# If your tensorboard is causing issues, you can visualize directly on Jupyter /VSCode
# %%
# Visualize in Jupyter
log_batch_jupyter(batch)

# %% [markdown]
# <div class="alert alert-warning">
# <h3> Question for Task 1.3 </h3>
# 1. How do they make the model more robust to imaging parameters or conditions
# without having to acquire data for every possible condition? <br>
# </div>
# %% [markdown] tags=[]
# <div class="alert alert-info">
#
# ### Task 1.3
# Add the following augmentations: 
# - Add augmentations to rotate about $\pi$ around z-axis, 30% scale in y,x,
# shearing of 10% and no padding with zeros with a probablity of 80%.
# - Add a Gaussian noise with a mean of 0.0 and standard deviation of 0.3 with a probability of 50%.
#
# HINT: `RandAffined()` and `RandGaussianNoised()` are from
# `viscy.transforms` [here](https://github.com/mehta-lab/VisCy/blob/main/viscy/transforms.py). You can look at the docs by running `RandAffined?`.<br><br>
# *Note these are MONAI transforms that have been redefined for VisCy.* 
# [Compare your choice of augmentations by dowloading the pretrained models and config files](https://github.com/mehta-lab/VisCy/releases/download/v0.1.0/VisCy-0.1.0-VS-models.zip).
# </div>
<<<<<<< HEAD

# %%
=======
# %% tags=["task"]
>>>>>>> dda501da
# Here we turn on data augmentation and rerun setup
# #######################
# ##### TODO ########
# #######################
# HINT: Run dataset.channel_names 
source_channel = ["TODO"]
target_channel = ["TODO", "TODO"]

augmentations = [
    RandWeightedCropd(
        keys=source_channel + target_channel,
        spatial_size=(1, 256, 256),
        num_samples=2,
        w_key=target_channel[0],
    ),
    RandAdjustContrastd(keys=source_channel, prob=0.5, gamma=(0.8, 1.2)),
    RandScaleIntensityd(keys=source_channel, factors=0.5, prob=0.5),
    RandGaussianSmoothd(
        keys=source_channel,
        sigma_x=(0.25, 0.75),
        sigma_y=(0.25, 0.75),
        sigma_z=(0.0, 0.0),
        prob=0.5,
    ),
    # #######################
    # ##### TODO  ########
    # #######################
    ## TODO: Add Random Affine Transorms
    ## Write code below
    ## TODO: Add Random Gaussian Noise
    ## Write code below
]

normalizations = [
    NormalizeSampled(
        keys=source_channel + target_channel,
        level="fov_statistics",
        subtrahend="mean",
        divisor="std",
    )
]

data_module.augmentations = augmentations
data_module.setup("fit")

# get the new data loader with augmentation turned on
augmented_train_dataloader = data_module.train_dataloader()

# Draw batches and write to tensorboard
writer = SummaryWriter(log_dir=f"{log_dir}/view_batch")
augmented_batch = next(iter(augmented_train_dataloader))
log_batch_tensorboard(augmented_batch, 0, writer, "augmentation/some")
writer.close()

# %% tags=["solution"]
# #######################
# ##### SOLUTION ########
# #######################
source_channel = ["Phase3D"]
target_channel = ["Nucl", "Mem"]

augmentations = [
    RandWeightedCropd(
        keys=source_channel + target_channel,
        spatial_size=(1, 384, 384),
        num_samples=2,
        w_key=target_channel[0],
    ),
    RandAffined(
        keys=source_channel + target_channel,
        rotate_range=[3.14, 0.0, 0.0],
        scale_range=[0.0, 0.3, 0.3],
        prob=0.8,
        padding_mode="zeros",
        shear_range=[0.0, 0.01, 0.01],
    ),
    RandAdjustContrastd(keys=source_channel, prob=0.5, gamma=(0.8, 1.2)),
    RandScaleIntensityd(keys=source_channel, factors=0.5, prob=0.5),
    RandGaussianNoised(keys=source_channel, prob=0.5, mean=0.0, std=0.3),
    RandGaussianSmoothd(
        keys=source_channel,
        sigma_x=(0.25, 0.75),
        sigma_y=(0.25, 0.75),
        sigma_z=(0.0, 0.0),
        prob=0.5,
    ),
]

normalizations = [
    NormalizeSampled(
        keys=source_channel + target_channel,
        level="fov_statistics",
        subtrahend="mean",
        divisor="std",
    )
]

data_module.augmentations = augmentations

# Setup the data_module to fit. HINT: data_module.setup()
data_module.setup("fit")

# get the new data loader with augmentation turned on
augmented_train_dataloader = data_module.train_dataloader()

# Draw batches and write to tensorboard
writer = SummaryWriter(log_dir=f"{log_dir}/view_batch")
augmented_batch = next(iter(augmented_train_dataloader))
log_batch_tensorboard(augmented_batch, 0, writer, "augmentation/some")
writer.close()

# %% [markdown]
# <div class="alert alert-warning">
# <h3> Question for Task 1.3 </h3>
# 1. Look at your tensorboard. Can you tell the agumentations were applied to the sample batch? Compare the batch with and without augmentations. <br>
# 2. Are these augmentations good enough? What else would you add?
# </div>

# %% [markdown]
# Visualize directly on Jupyter

# %%
log_batch_jupyter(augmented_batch)

# %% [markdown]
# ## Train a 2D U-Net model to predict nuclei and membrane from phase.

<<<<<<< HEAD
### Constructing a 2D UNeXt2 using VisCy
"""
# %% [markdown]
# <div class="alert alert-info">
#
# ### Task 1.5
# - Run the next cell to instantiate the `UNeXt2_2D` model
#   - Configure the network for the phase (source) to fluorescence cell nuclei and membrane (targets) regression task.
#   - Call the VSUNet with the `"UNeXt2_2D"` architecture.
# - Run the next cells to instantiate data module and trainer.
#   - Add the source channel name and the target channel names
# - Start the training <br>
# 
# <b> Note </b> <br>
# See ``viscy.unet.networks.Unet2D.Unet2d`` ([source code](https://github.com/mehta-lab/VisCy/blob/7c5e4c1d68e70163cf514d22c475da8ea7dc3a88/viscy/unet/networks/Unet2D.py#L7)) to learn more about the configuration.
# </div>
#%% 
# Here we are creating a 2D UNet.
=======
# ### Construct a 2D UNeXt2 using VisCy
# See ``viscy.unet.networks.Unet2D.Unet2d`` ([source code](https://github.com/mehta-lab/VisCy/blob/7c5e4c1d68e70163cf514d22c475da8ea7dc3a88/viscy/unet/networks/Unet2D.py#L7)) for configuration details.
# %%
# Create a 2D UNet.
>>>>>>> dda501da
GPU_ID = 0

BATCH_SIZE = 12
YX_PATCH_SIZE = (256, 256)

# #######################
# ##### TODO ########
# #######################
# Dictionary that specifies key parameters of the model.
phase2fluor_config = dict(
    in_channels= #TODO how many input channels are we feeding Hint: int?,
    out_channels= #TODO how many output channels are we solving for? Hint: int,
    encoder_blocks=[3, 3, 9, 3],
    dims=[96, 192, 384, 768],
    decoder_conv_blocks=2,
    stem_kernel_size=(1, 2, 2),
    in_stack_depth= #TODO was this a 2D or 3D input? HINT: int,
    pretraining=False,
)

# #######################
# ##### TODO ########
# #######################
phase2fluor_model = VSUNet(
    architecture= #TODO# 2D UNeXt2 architecture
    model_config=phase2fluor_config.copy(),
    loss_function=MixedLoss(l1_alpha=0.5, l2_alpha=0.0, ms_dssim_alpha=0.5),
    schedule="WarmupCosine",
    lr=2e-5,
    log_batches_per_epoch=5,  # Number of samples from each batch to log to tensorboard.
    freeze_encoder=False,
)

# #######################
# ##### TODO ########
# #######################
# HINT: Run dataset.channel_names
source_channel = ["TODO"]
target_channel = ["TODO", "TODO"]

# Setup the data module.
phase2fluor_2D_data = HCSDataModule(
    data_path,
    architecture=#TODO# 2D UNeXt2 architecture. Same string as above.
    source_channel=source_channel,
    target_channel=target_channel,
    z_window_size=1,
    split_ratio=0.8,
    batch_size=BATCH_SIZE,
    num_workers=8,
    yx_patch_size=YX_PATCH_SIZE,
    augmentations=augmentations,
    normalizations=normalizations,
)
phase2fluor_2D_data.setup("fit")
# fast_dev_run runs a single batch of data through the model to check for errors.
trainer = VSTrainer(accelerator="gpu", devices=[GPU_ID], fast_dev_run=True)

# trainer class takes the model and the data module as inputs.
trainer.fit(phase2fluor_model, datamodule=phase2fluor_2D_data)


# %% tags=["solution"]

# Here we are creating a 2D UNet.
GPU_ID = 0

BATCH_SIZE = 12
YX_PATCH_SIZE = (256, 256)

# Dictionary that specifies key parameters of the model.
# #######################
# ##### SOLUTION ########
# #######################
phase2fluor_config = dict(
    in_channels=1,
    out_channels=2,
    encoder_blocks=[3, 3, 9, 3],
    dims=[96, 192, 384, 768],
    decoder_conv_blocks=2,
    stem_kernel_size=(1, 2, 2),
    in_stack_depth=1,
    pretraining=False,
)

phase2fluor_model = VSUNet(
    architecture="UNeXt2_2D",  # 2D UNeXt2 architecture
    model_config=phase2fluor_config.copy(),
    loss_function=MixedLoss(l1_alpha=0.5, l2_alpha=0.0, ms_dssim_alpha=0.5),
    schedule="WarmupCosine",
    lr=2e-5,
    log_batches_per_epoch=5,  # Number of samples from each batch to log to tensorboard.
    freeze_encoder=False,
)

<<<<<<< HEAD
=======
# %% [markdown]
# ### Instantiate data module and trainer, test that we are setup to launch training.
# %%
>>>>>>> dda501da
source_channel = ["Phase3D"]
target_channel = ["Nucl", "Mem"]
# Setup the data module.
phase2fluor_2D_data = HCSDataModule(
    data_path,
    architecture="UNeXt2_2D",
    source_channel=source_channel,
    target_channel=target_channel,
    z_window_size=1,
    split_ratio=0.8,
    batch_size=BATCH_SIZE,
    num_workers=8,
    yx_patch_size=YX_PATCH_SIZE,
    augmentations=augmentations,
    normalizations=normalizations,
)
phase2fluor_2D_data.setup("fit")
# fast_dev_run runs a single batch of data through the model to check for errors.
trainer = VSTrainer(accelerator="gpu", devices=[GPU_ID], fast_dev_run=True)

# trainer class takes the model and the data module as inputs.
trainer.fit(phase2fluor_model, datamodule=phase2fluor_2D_data)


# %% [markdown]
# ## View model graph.
#
# PyTorch uses dynamic graphs under the hood.
# The graphs are constructed on the fly.
# This is in contrast to TensorFlow,
# where the graph is constructed before the training loop and remains static.
# In other words, the graph of the network can change with every forward pass.
# Therefore, we need to supply an input tensor to construct the graph.
# The input tensor can be a random tensor of the correct shape and type.
# We can also supply a real image from the dataset.
# The latter is more useful for debugging.

# %% [markdown]
# <div class="alert alert-info">
#
# ### Task 1.5
# Run the next cell to generate a graph representation of the model architecture.
# </div>

# %%
# visualize graph of phase2fluor model as image.
model_graph_phase2fluor = torchview.draw_graph(
    phase2fluor_model,
    phase2fluor_2D_data.train_dataset[0]["source"][0].unsqueeze(dim=0),
    roll=True,
    depth=3,  # adjust depth to zoom in.
    device="cpu",
    # expand_nested=True,
)
# Print the image of the model.
model_graph_phase2fluor.visual_graph

# %% [markdown]
# <div class="alert alert-warning">
#
# ### Question:
# Can you recognize the UNet structure and skip connections in this graph visualization?
# </div>

# %% [markdown]
# <div class="alert alert-info">

<<<<<<< HEAD
<h3> Task 1.6 </h3>
Start training by running the following cell. Check the new logs on the tensorboard.
</div>
"""
=======
# <h3> Task 1.5 </h3>
# Start training by running the following cell. Check the new logs on the tensorboard.
# </div>
>>>>>>> dda501da

# %%
# Check if GPU is available
# You can check by typing `nvidia-smi`
GPU_ID = 0

n_samples = len(phase2fluor_2D_data.train_dataset)
steps_per_epoch = n_samples // BATCH_SIZE  # steps per epoch.
n_epochs = 25  # Set this to 25-30 or the number of epochs you want to train for.

trainer = VSTrainer(
    accelerator="gpu",
    devices=[GPU_ID],
    max_epochs=n_epochs,
    log_every_n_steps=steps_per_epoch // 2,
    # log losses and image samples 2 times per epoch.
    logger=TensorBoardLogger(
        save_dir=log_dir,
        # lightning trainer transparently saves logs and model checkpoints in this directory.
        name="phase2fluor",
        log_graph=True,
    ),
)
# Launch training and check that loss and images are being logged on tensorboard.
trainer.fit(phase2fluor_model, datamodule=phase2fluor_2D_data)

# %% [markdown]
# <div class="alert alert-success">

# <h2> Checkpoint 1 </h2>

# While your model is training, let's think about the following questions:<br>
# <ul>
# <li>What is the information content of each channel in the dataset?</li>
# <li>How would you use image translation models?</li>
# <li>What can you try to improve the performance of each model?</li>
# </ul>

# Now the training has started,
# we can come back after a while and evaluate the performance!

# </div>
# %% [markdown]
# ## Part 2: Assess your trained model

# Now we will look at some metrics of performance of previous model.
# We typically evaluate the model performance on a held out test data.
# We will use the following metrics to evaluate the accuracy of regression of the model:

# - [Person Correlation](https://en.wikipedia.org/wiki/Pearson_correlation_coefficient).
# - [Structural similarity](https://en.wikipedia.org/wiki/Structural_similarity) (SSIM).

# You should also look at the validation samples on tensorboard
# (hint: the experimental data in nuclei channel is imperfect.)

# %% [markdown]
# <div class="alert alert-info">

# <h3> Task 2.1 Define metrics </h3>

# For each of the above metrics, write a brief definition of what they are and what they mean
# for this image translation task. Use your favorite search engine and/or resources.

# </div>

# %% [markdown]
# ```
# #######################
# ##### Todo ############
# #######################
#
# ```
#
# - Pearson Correlation:
#
# - Structural similarity:

# %% [markdown]
# Let's compute metrics directly and plot below.
# %%
# Setup the test data module.
test_data_path = top_dir / "06_image_translation/part1/test/a549_hoechst_cellmask_test.zarr"
source_channel = ["Phase3D"]
target_channel = ["Nucl", "Mem"]

test_data = HCSDataModule(
    test_data_path,
    source_channel=source_channel,
    target_channel=target_channel,
    z_window_size=1,
    batch_size=1,
    num_workers=8,
    architecture="UNeXt2",
)
test_data.setup("test")

test_metrics = pd.DataFrame(
    columns=["pearson_nuc", "SSIM_nuc", "pearson_mem", "SSIM_mem"]
)

# %%
# Compute metrics directly and plot here.
def min_max_scale(input):
    return (input - np.min(input)) / (np.max(input) - np.min(input))


for i, sample in enumerate(tqdm(test_data.test_dataloader(), desc="Computing metrics per sample")):
    phase_image = sample["source"]
    with torch.inference_mode():  # turn off gradient computation.
        predicted_image = phase2fluor_model(phase_image)

    target_image = (
        sample["target"].cpu().numpy().squeeze(0)
    )  # Squeezing batch dimension.
    predicted_image = predicted_image.cpu().numpy().squeeze(0)
    phase_image = phase_image.cpu().numpy().squeeze(0)
    target_mem = min_max_scale(target_image[1, 0, :, :])
    target_nuc = min_max_scale(target_image[0, 0, :, :])
    # slicing channel dimension, squeezing z-dimension.
    predicted_mem = min_max_scale(predicted_image[1, :, :, :].squeeze(0))
    predicted_nuc = min_max_scale(predicted_image[0, :, :, :].squeeze(0))

    # Compute SSIM and pearson correlation.
    ssim_nuc = metrics.structural_similarity(target_nuc, predicted_nuc, data_range=1)
    ssim_mem = metrics.structural_similarity(target_mem, predicted_mem, data_range=1)
    pearson_nuc = np.corrcoef(target_nuc.flatten(), predicted_nuc.flatten())[0, 1]
    pearson_mem = np.corrcoef(target_mem.flatten(), predicted_mem.flatten())[0, 1]

    test_metrics.loc[i] = {
        "pearson_nuc": pearson_nuc,
        "SSIM_nuc": ssim_nuc,
        "pearson_mem": pearson_mem,
        "SSIM_mem": ssim_mem,
    }

test_metrics.boxplot(
    column=["pearson_nuc", "SSIM_nuc", "pearson_mem", "SSIM_mem"],
    rot=30,
)
# %%
# Plot the predicted image
channel_titles = ["Phase", "Nuclei", "Membrane"]
fig, axes = plt.subplots(2, 3, figsize=(30, 20))

for i, sample in enumerate(test_data.test_dataloader()):
    # Plot the phase image
    phase_image = sample["source"]
    channel_image = phase_image[0, 0, 0]
    p_low, p_high = np.percentile(channel_image, (0.5, 99.5))
    channel_image = np.clip(channel_image, p_low, p_high)
    axes[0, 0].imshow(channel_image, cmap="gray")
    axes[0, 0].axis("off")
    axes[0, 0].set_title(channel_titles[0])

    with torch.inference_mode():  # turn off gradient computation.
        predicted_image = (
            phase2fluor_model(phase_image.to(phase2fluor_model.device))
            .cpu()
            .numpy()
            .squeeze(0)
        )

    target_image = sample["target"].cpu().numpy().squeeze(0)
    # Plot the predicted images
    for i in range(predicted_image.shape[-4]):
        channel_image = predicted_image[i, 0]
        p_low, p_high = np.percentile(channel_image, (0.1, 99.5))
        channel_image = np.clip(channel_image, p_low, p_high)
        axes[0, i + 1].imshow(channel_image, cmap="gray")
        axes[0, i + 1].axis("off")
        axes[0, i + 1].set_title(f"VS {channel_titles[i + 1]}")

    # Plot the target images
    for i in range(target_image.shape[-4]):
        channel_image = target_image[i, 0]
        p_low, p_high = np.percentile(channel_image, (0.5, 99.5))
        channel_image = np.clip(channel_image, p_low, p_high)
        axes[1, i].imshow(channel_image, cmap="gray")
        axes[1, i].axis("off")
        axes[1, i].set_title(f"Target {dataset.channel_names[i+1]}")

    # Remove any unused subplots
    for j in range(i + 1, 3):
        fig.delaxes(axes[1, j])

    plt.tight_layout()
    plt.show()
    break

# %% [markdown] tags=[]
# <div class="alert alert-info">

# <h3> Task 2.2 Compute the metrics with respect to the pretrained model VSCyto2D </h3>
# Here we will compare your model with the VSCyto2D pretrained model by computing the pixel-based metrics and segmentation-based metrics.

# <ul>
# <li>When you ran the `setup.sh` you also downloaded the models in `/06_image_translation/part1/pretrained_models/VSCyto2D/*.ckpt`</li>
# <li>Load the <b>VSCyto2 model</b> model checkpoint and the configuration file</li>
# <li>Compute the pixel-based metrics and segmentation-based metrics between the model you trained and the pretrained model</li>
# </ul>
# <br>

# We will evaluate the performance of your trained model with a pre-trained model using pixel based metrics as above and
# segmantation based metrics including (mAP@0.5, dice, accuracy and jaccard index).
# </div>


# %% tags=["task"]
#################
##### TODO ######
#################
# Let's load the pretrained model checkpoint
pretrained_model_ckpt = top_dir/...## Add the path to the "VSCyto2D/epoch=399-step=23200.ckpt"

# TODO: Load the phase2fluor_config just like the model you trained
phase2fluor_config = dict() ##

# TODO: Load the checkpoint. Write the architecture name. HINT: look at the previous config.
pretrained_phase2fluor = VSUNet.load_from_checkpoint(
    pretrained_model_ckpt,
    architecture=...,
    module_config=phase2fluor_config,
)

# %% tags=["solution"]
# #######################
# ##### SOLUTION ########
# #######################

pretrained_model_ckpt = (
    top_dir / "06_image_translation/part1/pretrained_models/VSCyto2D/epoch=399-step=23200.ckpt"
)

phase2fluor_config = dict(
    in_channels=1,
    out_channels=2,
    encoder_blocks=[3, 3, 9, 3],
    dims=[96, 192, 384, 768],
    decoder_conv_blocks=2,
    stem_kernel_size=(1, 2, 2),
    in_stack_depth=1,
    pretraining=False,
)
# Load the model checkpoint
pretrained_phase2fluor = VSUNet.load_from_checkpoint(
    pretrained_model_ckpt,
    architecture="UNeXt2_2D",
    model_config = phase2fluor_config,
)
pretrained_phase2fluor.eval()

### Re-load your trained model
# NOTE: assuming the latest checkpoint it your latest training and model
# TODO: modify above is not the case
phase2fluor_model_ckpt = natsorted(glob(
    str(top_dir / "06_image_translation/part1/logs/phase2fluor/version*/checkpoints/*.ckpt")
))[-1]

phase2fluor_config = dict(
    in_channels=1,
    out_channels=2,
    encoder_blocks=[3, 3, 9, 3],
    dims=[96, 192, 384, 768],
    decoder_conv_blocks=2,
    stem_kernel_size=(1, 2, 2),
    in_stack_depth=1,
    pretraining=False,
)
# Load the model checkpoint
phase2fluor_model = VSUNet.load_from_checkpoint(
    phase2fluor_model_ckpt,
    architecture="UNeXt2_2D",
    model_config = phase2fluor_config,
)
phase2fluor_model.eval()

# %% [markdown]
# ### Let's compute the metrics for the test dataset
# Before you run the following code, make sure you have the pretrained model loaded and the test data is ready.

# The following code will compute the following:
# - the pixel-based metrics  (pearson correlation, SSIM)
# - segmentation-based metrics (mAP@0.5, dice, accuracy, jaccard index)

# #### Note:
# - The segmentation-based metrics are computed using the cellpose stock `nuclei` model
# - The metrics will be store in the `test_pixel_metrics` and `test_segmentation_metrics` dataframes
# - The segmentations will be stored in the `segmentation_store` zarr file
# - Analyze the code while it runs.
# %%
# Define the function to compute the cellpose segmentation and the normalization
def min_max_scale(input):
    return (input - np.min(input)) / (np.max(input) - np.min(input))

def cellpose_segmentation(prediction:ArrayLike,target:ArrayLike)->Tuple[torch.ShortTensor]:
    #NOTE these are hardcoded for this notebook and A549 dataset
    device = torch.device("cuda" if torch.cuda.is_available() else "cpu")
    cp_nuc_kwargs = {
        "diameter": 65,
        "channels": [0, 0],
        "cellprob_threshold": 0.0,
    }
    cellpose_model = models.CellposeModel(
            gpu=True, model_type='nuclei', device=torch.device(device)
    )
    pred_label, _, _ = cellpose_model.eval(prediction, **cp_nuc_kwargs)
    target_label, _, _ = cellpose_model.eval(target, **cp_nuc_kwargs)

    pred_label = pred_label.astype(np.int32)
    target_label = target_label.astype(np.int32)
    pred_label = torch.ShortTensor(pred_label)
    target_label = torch.ShortTensor(target_label)

    return (pred_label,target_label)

# %%
# Setting the paths for the test data and the output segmentation
test_data_path = top_dir / "06_image_translation/part1/test/a549_hoechst_cellmask_test.zarr"
output_segmentation_path=top_dir /"06_image_translation/part1/pretrained_model_segmentations.zarr"

# Creating the dataframes to store the pixel and segmentation metrics
test_pixel_metrics = pd.DataFrame(
    columns=["model", "fov","pearson_nuc", "SSIM_nuc", "pearson_mem", "SSIM_mem"]
)
test_segmentation_metrics= pd.DataFrame(
    columns=["model", "fov","masks_per_fov","accuracy","dice","jaccard","mAP","mAP_50","mAP_75","mAR_100"]
)
# Opening the test dataset
test_dataset = open_ome_zarr(test_data_path)

# Creating an output store for the predictions and segmentations
segmentation_store = open_ome_zarr(output_segmentation_path,channel_names=['nuc_pred','mem_pred','nuc_labels'],mode='w',layout='hcs')

# Looking at the test dataset
print('Test dataset:')
test_dataset.print_tree()
channel_names = test_dataset.channel_names
print(f'Channel names: {channel_names}')

# Finding the channel indeces for the corresponding channel names
phase_cidx = channel_names.index("Phase3D")
nuc_cidx = channel_names.index("Nucl")
mem_cidx =  channel_names.index("Mem")
nuc_label_cidx =  channel_names.index("nuclei_segmentation")

# %%
# Iterating through the test dataset positions to:
positions = list(test_dataset.positions())
total_positions = len(positions)

# Initializing the progress bar with the total number of positions
with tqdm(total=total_positions, desc="Processing FOVs") as pbar:
    # Iterating through the test dataset positions
    for fov, pos in positions:
        T,C,Z,Y,X = pos.data.shape
        Z_slice = slice(Z//2,Z//2+1)
        # Getting the arrays and the center slices
        phase_image = pos.data[:,phase_cidx:phase_cidx+1,Z_slice]
        target_nucleus =  pos.data[0,nuc_cidx:nuc_cidx+1,Z_slice]
        target_membrane =  pos.data[0,mem_cidx:mem_cidx+1,Z_slice]
        target_nuc_label = pos.data[0,nuc_label_cidx:nuc_label_cidx+1,Z_slice]
        
        # Running the prediction for both models
        phase_image = torch.from_numpy(phase_image).type(torch.float32)
        phase_image = phase_image.to(phase2fluor_model.device)
        with torch.inference_mode():  # turn off gradient computation.
            predicted_image_phase2fluor = phase2fluor_model(phase_image)
            predicted_image_pretrained = pretrained_phase2fluor(phase_image)

        # Loading and Normalizing the target and predictions for both models 
        predicted_image_phase2fluor = predicted_image_phase2fluor.cpu().numpy().squeeze(0)
        predicted_image_pretrained = predicted_image_pretrained.cpu().numpy().squeeze(0)
        phase_image = phase_image.cpu().numpy().squeeze(0)

        target_mem = min_max_scale(target_membrane[0,0])
        target_nuc = min_max_scale(target_nucleus[0,0])
    
        # Noramalize the dataset using min-max scaling
        predicted_mem_phase2fluor = min_max_scale(
            predicted_image_phase2fluor[1, :, :, :].squeeze(0)
        )
        predicted_nuc_phase2fluor = min_max_scale(
            predicted_image_phase2fluor[0, :, :, :].squeeze(0)
        )

        predicted_mem_pretrained = min_max_scale(
            predicted_image_pretrained[1, :, :, :].squeeze(0)
        )
        predicted_nuc_pretrained = min_max_scale(
            predicted_image_pretrained[0, :, :, :].squeeze(0)
        )

        #######  Pixel-based Metrics ############
        # Compute SSIM and Pearson correlation for phase2fluor_model
        print('Computing Pixel Metrics')
        ssim_nuc_phase2fluor = metrics.structural_similarity(
            target_nuc, predicted_nuc_phase2fluor, data_range=1
        )
        ssim_mem_phase2fluor = metrics.structural_similarity(
            target_mem, predicted_mem_phase2fluor, data_range=1
        )
        pearson_nuc_phase2fluor = np.corrcoef(
            target_nuc.flatten(), predicted_nuc_phase2fluor.flatten()
        )[0, 1]
        pearson_mem_phase2fluor = np.corrcoef(
            target_mem.flatten(), predicted_mem_phase2fluor.flatten()
        )[0, 1]

        test_pixel_metrics.loc[len(test_pixel_metrics)] = {
            "model": "phase2fluor",
            "fov":fov,
            "pearson_nuc": pearson_nuc_phase2fluor,
            "SSIM_nuc": ssim_nuc_phase2fluor,
            "pearson_mem": pearson_mem_phase2fluor,
            "SSIM_mem": ssim_mem_phase2fluor,
        }
        # Compute SSIM and Pearson correlation for pretrained_model
        ssim_nuc_pretrained = metrics.structural_similarity(
            target_nuc, predicted_nuc_pretrained, data_range=1
        )
        ssim_mem_pretrained = metrics.structural_similarity(
            target_mem, predicted_mem_pretrained, data_range=1
        )
        pearson_nuc_pretrained = np.corrcoef(
            target_nuc.flatten(), predicted_nuc_pretrained.flatten()
        )[0, 1]
        pearson_mem_pretrained = np.corrcoef(
            target_mem.flatten(), predicted_mem_pretrained.flatten()
        )[0, 1]

        test_pixel_metrics.loc[len(test_pixel_metrics)] = {
            "model": "pretrained_phase2fluor",
            "fov":fov,
            "pearson_nuc": pearson_nuc_pretrained,
            "SSIM_nuc": ssim_nuc_pretrained,
            "pearson_mem": pearson_mem_pretrained,
            "SSIM_mem": ssim_mem_pretrained,
        }

        ###### Segmentation based metrics #########
        # Load the manually curated nuclei target label
        print('Computing Segmentation Metrics')
        pred_label,target_label= cellpose_segmentation(predicted_nuc_phase2fluor,target_nucleus)
        # Binary labels
        pred_label_binary = pred_label > 0
        target_label_binary = target_label > 0
        break
        # Use Coco metrics to get mean average precision
        coco_metrics = mean_average_precision(pred_label, target_label)
        # Find unique number of labels
        num_masks_fov = len(np.unique(pred_label))

        test_segmentation_metrics.loc[len(test_segmentation_metrics)] = {
            "model": "phase2fluor",
            "fov":fov,
            "masks_per_fov": num_masks_fov,
            "accuracy": accuracy(pred_label_binary, target_label_binary, task="binary").item(),
            "dice":  dice(pred_label_binary, target_label_binary).item(),
            "jaccard": jaccard_index(pred_label_binary, target_label_binary, task="binary").item(),
            "mAP":coco_metrics["map"].item(),
            "mAP_50":coco_metrics["map_50"].item(),
            "mAP_75":coco_metrics["map_75"].item(),
            "mAR_100":coco_metrics["mar_100"].item()
        }

        pred_label,target_label= cellpose_segmentation(predicted_nuc_pretrained,target_nucleus)
        # Binary labels
        pred_label_binary = pred_label > 0
        target_label_binary = target_label > 0

        # Use Coco metrics to get mean average precision
        coco_metrics = mean_average_precision(pred_label, target_label)
        # Find unique number of labels
        num_masks_fov = len(np.unique(pred_label))

        test_segmentation_metrics.loc[len(test_segmentation_metrics)] = {
            "model": "phase2fluor_pretrained",
            "fov":fov,
            "masks_per_fov": num_masks_fov,
            "accuracy": accuracy(pred_label_binary, target_label_binary, task="binary").item(),
            "dice":  dice(pred_label_binary, target_label_binary).item(),
            "jaccard": jaccard_index(pred_label_binary, target_label_binary, task="binary").item(),
            "mAP":coco_metrics["map"].item(),
            "mAP_50":coco_metrics["map_50"].item(),
            "mAP_75":coco_metrics["map_75"].item(),
            "mAR_100":coco_metrics["mar_100"].item()
        }
        
        #Save the predictions and segmentations
        position = segmentation_store.create_position(*Path(fov).parts[-3:])
        output_array = np.zeros((T,3,1,Y,X),dtype=np.float32)
        output_array[0,0,0]=predicted_nuc_pretrained
        output_array[0,1,0]=predicted_mem_pretrained
        output_array[0,2,0]=np.array(pred_label)
        position.create_image("0",output_array)
        
        # Update the progress bar
        pbar.update(1)

# Close the OME-Zarr files
test_dataset.close()
segmentation_store.close()
# %%
# Save the test metrics into a dataframe
pixel_metrics_path = top_dir/"06_image_translation/part1/VS_metrics_pixel_part_1.csv"
segmentation_metrics_path = top_dir/"06_image_translation/part1/VS_metrics_segments_part_1.csv"
test_pixel_metrics.to_csv(pixel_metrics_path)
test_segmentation_metrics.to_csv(segmentation_metrics_path)

# %% [markdown] tags=[]
# <div class="alert alert-info">

# <h3> Task 2.3 Compare the model's metrics </h3>
# In the previous section, we computed the pixel-based metrics and segmentation-based metrics.
# Now we will compare the performance of the model you trained with the pretrained model by plotting the boxplots.

# After you plot the metrics answer the following:
# <ul>
# <li>What do these metrics tells us about the performance of the model?</li>
# <li>How do you interpret the differences in the metrics between the models?</li>
# <li>How is your model compared to the pretrained model? How can you improve it?</li>
# </ul>
# </div>

# %%
# Show boxplot of the metrics
# Boxplot of the metrics
test_pixel_metrics.boxplot(
    by="model",
    column=["pearson_nuc", "SSIM_nuc", "pearson_mem", "SSIM_mem"],
    rot=30,
    figsize=(8, 8),
)
plt.suptitle("Model Pixel Metrics")
plt.show()
# Show boxplot of the metrics
# Boxplot of the metrics
test_segmentation_metrics.boxplot(
    by="model",
    column=["jaccard", "accuracy", "mAP_75","mAP_50"],
    rot=30,
    figsize=(8, 8),
)
plt.suptitle("Model Segmentation Metrics")
plt.show()

# %% [markdown]
# ########## TODO ##############
# - What do these metrics tells us about the performance of the model?
# - How do you interpret the differences in the metrics between the models?
# - How is your model compared to the pretrained model? How can you improve it?

# %% [markdown]
# ## Plotting the predictions and segmentations
# Here we will plot the predictions and segmentations side by side for the pretrained and trained models.

# Please modify the crop size and Y,X slicing to view different areas of the FOV.
# %%
######## TODO ##########
# Modify the crop size and Y,X slicing to view different areas of the FOV
crop = 256
y_slice=slice(Y//2-crop//2,Y//2+crop//2)
x_slice=slice(X//2-crop//2,X//2+crop//2)
#######################
# Plotting side by side comparisons
fig, axs = plt.subplots(4, 3, figsize=(15, 20))

# First row: phase_image, target_nuc, target_mem
axs[0, 0].imshow(phase_image[0,0,y_slice,x_slice], cmap='gray')
axs[0, 0].set_title("Phase Image")
axs[0, 1].imshow(target_nuc[y_slice,x_slice], cmap='gray')
axs[0, 1].set_title("Target Nucleus")
axs[0, 2].imshow(target_mem[y_slice,x_slice], cmap='gray')
axs[0, 2].set_title("Target Membrane")

# Second row: target_nuc, pred_nuc_phase2fluor, pred_nuc_pretrained
axs[1, 0].imshow(target_nuc[y_slice,x_slice], cmap='gray')
axs[1, 0].set_title("Target Nucleus")
axs[1, 1].imshow(predicted_nuc_phase2fluor[y_slice,x_slice], cmap='gray')
axs[1, 1].set_title("Pred Nucleus Phase2Fluor")
axs[1, 2].imshow(predicted_nuc_pretrained[y_slice,x_slice], cmap='gray')
axs[1, 2].set_title("Pred Nucleus Pretrained")

# Third row: target_mem, pred_mem_phase2fluor, pred_mem_pretrained
axs[2, 0].imshow(target_mem[y_slice,x_slice], cmap='gray')
axs[2, 0].set_title("Target Membrane")
axs[2, 1].imshow(predicted_mem_phase2fluor[y_slice,x_slice], cmap='gray')
axs[2, 1].set_title("Pred Membrane Phase2Fluor")
axs[2, 2].imshow(predicted_mem_pretrained[y_slice,x_slice], cmap='gray')
axs[2, 2].set_title("Pred Membrane Pretrained")

# Fourth row: target_nuc, segment_nuc, segment_nuc2
axs[3, 0].imshow(target_nuc[y_slice,x_slice], cmap='gray')
axs[3, 0].set_title("Target Nucleus")
axs[3, 1].imshow(label2rgb(np.array(target_label[y_slice,x_slice],dtype='int')), cmap='gray')
axs[3, 1].set_title("Segmented Nucleus (Target)")
axs[3, 2].imshow(label2rgb(np.array(pred_label[y_slice,x_slice],dtype='int')), cmap='gray')
axs[3, 2].set_title("Segmented Nucleus")

# Hide axes ticks
for ax in axs.flat:
    ax.set_xticks([])
    ax.set_yticks([])

plt.tight_layout()
plt.show()

# %% [markdown] tags=[]
# <div class="alert alert-success">

# <h2>
# 🎉 The end of the notebook 🎉
# Continue to Part 2: Image translation with generative models.
# </h2>

# Congratulations! You have trained several image translation models now!
# <br>
# Please remember to document the hyperparameters,
# snapshots of predictions on validation set,
# and loss curves for your models and add the final performance in
# <a href="https://docs.google.com/document/d/1Mq-yV8FTG02xE46Mii2vzPJVYSRNdeOXkeU-EKu-irE/edit?usp=sharing">
# this google doc
# </a>.
# We'll discuss our combined results as a group.
# </div><|MERGE_RESOLUTION|>--- conflicted
+++ resolved
@@ -1,7 +1,7 @@
-# %% [markdown]
+# %% [markdown] tags=[]
 # # Image translation (Virtual Staining) - Part 1
 
-# Written by Eduardo Hirata-Miyasaki, Ziwen Liu, and Shalin Mehta, CZ Biohub San Francisco.
+# Written by Eduardo Hirata-Miyasaki, Ziwen Liu, and Shalin Mehta, CZ Biohub San Francisco
 
 # ## Overview
 
@@ -16,7 +16,7 @@
 # [![HEK293T](https://raw.githubusercontent.com/mehta-lab/VisCy/main/docs/figures/svideo_1.png)](https://github.com/mehta-lab/VisCy/assets/67518483/d53a81eb-eb37-44f3-b522-8bd7bddc7755)
 # (Click on image to play video)
 
-# %% [markdown]
+# %% [markdown] tags=[]
 # ### Goals
 
 # #### Part 1: Learn to use iohub (I/O library), VisCy dataloaders, and TensorBoard.
@@ -47,11 +47,11 @@
 # - [Guo et al. (2020) Revealing architectural order with quantitative label-free imaging and deep learning. eLife](https://elifesciences.org/articles/55502)
 
 
-# %% [markdown]
+# %% [markdown] tags=[]
 # 📖 As you work through parts 2, please share the layouts of your models (output of torchview)
 # and their performance with everyone via
 # [this Google Doc](https://docs.google.com/document/d/1Mq-yV8FTG02xE46Mii2vzPJVYSRNdeOXkeU-EKu-irE/edit?usp=sharing). 📖
-# %% [markdown]
+# %% [markdown] tags=[]
 # <div class="alert alert-info">
 # The exercise is organized in 2 parts
 
@@ -62,7 +62,7 @@
 
 # </div>
 
-# %% [markdown]
+# %% [markdown] tags=[]
 # <div class="alert alert-danger">
 # Set your python kernel to <span style="color:black;">06_image_translation</span>
 # </div>
@@ -120,13 +120,8 @@
 
 # Paths to data and log directory
 top_dir = Path(
-<<<<<<< HEAD
-    "~/data"
-).expanduser() # TODO: Change this to point to your data directory.
-=======
     f"/{os.environ['HOME']}/data/"
 )  # If this fails, make sure this to point to your data directory.
->>>>>>> dda501da
 
 data_path = (
     top_dir / "06_image_translation/part1/training/a549_hoechst_cellmask_train_val.zarr"
@@ -191,7 +186,7 @@
 # </div>
 
 
-# %% [markdown]
+# %% [markdown] tags=[]
 # ## Load OME-Zarr Dataset
 
 # There should be 34 FOVs in the dataset.
@@ -204,7 +199,7 @@
 # - The layout on the disk is: `row/col/field/pyramid_level/timepoint/channel/z/y/x.`
 # - These datasets only have 1 level in the pyramid (highest resolution) which is '0'.
 
-# %% [markdown]
+# %% [markdown] tags=[]
 # <div class="alert alert-warning">
 # You can inspect the tree structure by using your terminal:
 # <code> iohub info -v "path-to-ome-zarr" </code>
@@ -220,7 +215,7 @@
 # Open and inspect the dataset.
 dataset = open_ome_zarr(data_path)
 
-# %% [markdown]
+# %% [markdown] tags=[]
 # <div class="alert alert-info">
 #
 # ### Task 1.1
@@ -228,7 +223,7 @@
 # Check the cell density, the cell morphologies, and fluorescence signal.
 # HINT: look at the HCS Plate format to see what are your options.
 # </div>
-# %%
+# %%tags=["task"]
 # Use the field and pyramid_level below to visualize data.
 row = 0
 col = 0
@@ -256,22 +251,8 @@
         axes[i].set_title(dataset.channel_names[i])
 plt.tight_layout()
 
-# %% [markdown]
-<<<<<<< HEAD
-"""
-## Explore the effects of augmentation on batch.
-=======
-# <div class="alert alert-info">
-#
-# ### Task 1.1
-#
-# Look at a couple different fields of view by changing the value in the cell above.
-# Check the cell density, the cell morphologies, and fluorescence signal.
-# </div>
-
-# %% [markdown]
+# %% [markdown] tags=[]
 # ## Explore the effects of augmentation on batch.
->>>>>>> dda501da
 
 # VisCy builds on top of PyTorch Lightning. PyTorch Lightning is a thin wrapper around PyTorch that allows rapid experimentation. It provides a [DataModule](https://lightning.ai/docs/pytorch/stable/data/datamodule.html) to handle loading and processing of data during training. VisCy provides a child class, `HCSDataModule` to make it intuitve to access data stored in the HCS layout.
 
@@ -280,7 +261,7 @@
 # - `target`: the target image, a tensor of size 2*1*Y*X
 # - `index` : the tuple of (location of field in HCS layout, time, and z-slice) of the sample.
 
-# %% [markdown]
+# %% [markdown] tags=[]
 # <div class="alert alert-info">
 #
 # ### Task 1.2
@@ -382,7 +363,7 @@
     plt.show()
 
 
-# %%
+# %% tags=["task"]
 # Initialize the data module.
 
 BATCH_SIZE = 4
@@ -474,7 +455,7 @@
 batch = next(iter(train_dataloader))
 log_batch_tensorboard(batch, 0, writer, "augmentation/none")
 writer.close()
-# %% [markdown]
+# %% [markdown] tags=[]
 # <div class="alert alert-warning">
 # 
 # ### Questions
@@ -484,13 +465,13 @@
 # Note: If tensorboard is not showing images, try refreshing and using the "Images" tab.
 # </div>
 
-# %% [markdown]
+# %% [markdown] tags=[]
 # If your tensorboard is causing issues, you can visualize directly on Jupyter /VSCode
 # %%
 # Visualize in Jupyter
 log_batch_jupyter(batch)
 
-# %% [markdown]
+# %% [markdown] tags=[]
 # <div class="alert alert-warning">
 # <h3> Question for Task 1.3 </h3>
 # 1. How do they make the model more robust to imaging parameters or conditions
@@ -510,12 +491,7 @@
 # *Note these are MONAI transforms that have been redefined for VisCy.* 
 # [Compare your choice of augmentations by dowloading the pretrained models and config files](https://github.com/mehta-lab/VisCy/releases/download/v0.1.0/VisCy-0.1.0-VS-models.zip).
 # </div>
-<<<<<<< HEAD
-
-# %%
-=======
 # %% tags=["task"]
->>>>>>> dda501da
 # Here we turn on data augmentation and rerun setup
 # #######################
 # ##### TODO ########
@@ -627,7 +603,7 @@
 log_batch_tensorboard(augmented_batch, 0, writer, "augmentation/some")
 writer.close()
 
-# %% [markdown]
+# %% [markdown] tags=[]
 # <div class="alert alert-warning">
 # <h3> Question for Task 1.3 </h3>
 # 1. Look at your tensorboard. Can you tell the agumentations were applied to the sample batch? Compare the batch with and without augmentations. <br>
@@ -640,12 +616,10 @@
 # %%
 log_batch_jupyter(augmented_batch)
 
-# %% [markdown]
+# %% [markdown] tags=[]
 # ## Train a 2D U-Net model to predict nuclei and membrane from phase.
 
-<<<<<<< HEAD
 ### Constructing a 2D UNeXt2 using VisCy
-"""
 # %% [markdown]
 # <div class="alert alert-info">
 #
@@ -660,14 +634,9 @@
 # <b> Note </b> <br>
 # See ``viscy.unet.networks.Unet2D.Unet2d`` ([source code](https://github.com/mehta-lab/VisCy/blob/7c5e4c1d68e70163cf514d22c475da8ea7dc3a88/viscy/unet/networks/Unet2D.py#L7)) to learn more about the configuration.
 # </div>
-#%% 
-# Here we are creating a 2D UNet.
-=======
-# ### Construct a 2D UNeXt2 using VisCy
-# See ``viscy.unet.networks.Unet2D.Unet2d`` ([source code](https://github.com/mehta-lab/VisCy/blob/7c5e4c1d68e70163cf514d22c475da8ea7dc3a88/viscy/unet/networks/Unet2D.py#L7)) for configuration details.
-# %%
+
+# %% tags=["task"]
 # Create a 2D UNet.
->>>>>>> dda501da
 GPU_ID = 0
 
 BATCH_SIZE = 12
@@ -763,12 +732,9 @@
     freeze_encoder=False,
 )
 
-<<<<<<< HEAD
-=======
-# %% [markdown]
+# %% [markdown] tags=[]
 # ### Instantiate data module and trainer, test that we are setup to launch training.
 # %%
->>>>>>> dda501da
 source_channel = ["Phase3D"]
 target_channel = ["Nucl", "Mem"]
 # Setup the data module.
@@ -793,7 +759,7 @@
 trainer.fit(phase2fluor_model, datamodule=phase2fluor_2D_data)
 
 
-# %% [markdown]
+# %% [markdown] tags=[]
 # ## View model graph.
 #
 # PyTorch uses dynamic graphs under the hood.
@@ -826,7 +792,7 @@
 # Print the image of the model.
 model_graph_phase2fluor.visual_graph
 
-# %% [markdown]
+# %% [markdown] tags=[]
 # <div class="alert alert-warning">
 #
 # ### Question:
@@ -836,16 +802,9 @@
 # %% [markdown]
 # <div class="alert alert-info">
 
-<<<<<<< HEAD
-<h3> Task 1.6 </h3>
-Start training by running the following cell. Check the new logs on the tensorboard.
-</div>
-"""
-=======
-# <h3> Task 1.5 </h3>
+# <h3> Task 1.6 </h3>
 # Start training by running the following cell. Check the new logs on the tensorboard.
 # </div>
->>>>>>> dda501da
 
 # %%
 # Check if GPU is available
@@ -872,7 +831,7 @@
 # Launch training and check that loss and images are being logged on tensorboard.
 trainer.fit(phase2fluor_model, datamodule=phase2fluor_2D_data)
 
-# %% [markdown]
+# %% [markdown] tags=[]
 # <div class="alert alert-success">
 
 # <h2> Checkpoint 1 </h2>
@@ -888,7 +847,7 @@
 # we can come back after a while and evaluate the performance!
 
 # </div>
-# %% [markdown]
+# %% [markdown] tags=[]
 # ## Part 2: Assess your trained model
 
 # Now we will look at some metrics of performance of previous model.
@@ -1099,7 +1058,6 @@
 
 ### Re-load your trained model
 # NOTE: assuming the latest checkpoint it your latest training and model
-# TODO: modify above is not the case
 phase2fluor_model_ckpt = natsorted(glob(
     str(top_dir / "06_image_translation/part1/logs/phase2fluor/version*/checkpoints/*.ckpt")
 ))[-1]
@@ -1122,7 +1080,7 @@
 )
 phase2fluor_model.eval()
 
-# %% [markdown]
+# %% [markdown] tags=[]
 # ### Let's compute the metrics for the test dataset
 # Before you run the following code, make sure you have the pretrained model loaded and the test data is ready.
 
@@ -1392,7 +1350,7 @@
 plt.suptitle("Model Segmentation Metrics")
 plt.show()
 
-# %% [markdown]
+# %% [markdown] tags=["task"]
 # ########## TODO ##############
 # - What do these metrics tells us about the performance of the model?
 # - How do you interpret the differences in the metrics between the models?
@@ -1403,7 +1361,7 @@
 # Here we will plot the predictions and segmentations side by side for the pretrained and trained models.
 
 # Please modify the crop size and Y,X slicing to view different areas of the FOV.
-# %%
+# %% tags=["task"]
 ######## TODO ##########
 # Modify the crop size and Y,X slicing to view different areas of the FOV
 crop = 256
@@ -1470,4 +1428,6 @@
 # this google doc
 # </a>.
 # We'll discuss our combined results as a group.
-# </div>+# </div>
+
+# %%