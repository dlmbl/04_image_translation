--- conflicted
+++ resolved
@@ -42,11 +42,7 @@
 * **Part 1** - Define dataloaders & walk through steps to train Pix2PixHD GAN.<br>
 * **Part 2** - Load and assess a pre-trained Pix2PixGAN using tensorboard, discuss the different loss components and how new hyper-parameter configurations could impact performance.<br>
 * **Part 3** - Evaluate performance of pre-trained Pix2PixGAN using pixel-level and instance-level metrics.<br>
-<<<<<<< HEAD
 * **Part 4** - Compare the performance of Viscy's U-Net (regression-based) with Pix2PixHD GAN (generative modelling approach)<br>
-=======
-* **Part 4** - Compare the performance of VisCy's U-Net (regression-based) with Pix2PixHD GAN (generative modelling approach)<br>
->>>>>>> ff094628
 * **Part 5** - *BONUS*: Sample different virtual staining solutions from the Pix2PixHD GAN using [MC-Dropout](https://arxiv.org/abs/1506.02142) and explore the variability and subsequent uncertainty in the virtual stain predictions.<br>
 
 
